--- conflicted
+++ resolved
@@ -12,11 +12,7 @@
     @inline, Pair, AbstractDict, IndexLinear, IndexCartesian, IndexStyle, AbstractVector, Vector,
     tail, tuple_type_head, tuple_type_tail, tuple_type_cons, SizeUnknown, HasLength, HasShape,
     IsInfinite, EltypeUnknown, HasEltype, OneTo, @propagate_inbounds, Generator, AbstractRange,
-<<<<<<< HEAD
-    linearindices, (:), |, +, -, !==, !, <, splat, missing
-=======
-    linearindices, (:), |, +, -, !==, !, <=, <
->>>>>>> bb9d70b1
+    linearindices, (:), |, +, -, !==, !, <=, <, missing
 
 import .Base:
     first, last,
