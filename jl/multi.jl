## multi.jl - multiprocessing
##
## julia starts with one process, and processors can be added using:
##   addprocs_local(n)                     using exec
##   addprocs_ssh({"host1","host2",...})   using remote execution
##   addprocs_sge(n)                       using Sun Grid Engine batch queue
##
## remote_call(w, func, args...) -
##     tell a worker to call a function on the given arguments.
##     returns a RemoteRef to the result.
##
## remote_do(w, f, args...) - remote function call with no result
##
## wait(rr) - wait for a RemoteRef to be finished computing
##
## fetch(rr) - wait for and get the value of a RemoteRef
##
## remote_call_fetch(w, func, args...) - faster fetch(remote_call(...))
##
## pmap(func, lst) -
##     call a function on each element of lst (some 1-d thing), in
##     parallel.
##
## RemoteRef() - create an uninitialized RemoteRef on the local processor
##
## RemoteRef(p) - ...or on a particular processor
##
## put(r, val) - store a value to an uninitialized RemoteRef
##
## @spawn expr -
##     evaluate expr somewhere. returns a RemoteRef. all variables in expr
##     are copied to the remote processor.
##
## @spawnat p expr - @spawn specifying where to run
##
## @spawnlocal expr -
##     run expr as an asynchronous task on the local processor
##
## @parallel (r) for i=1:n ... end -
##     parallel loop. the results from each iteration are reduced using (r).
##
## @everywhere expr - run expr everywhere.

# todo:
# - more indexing
# * take() to empty a Ref (full/empty variables)
# * have put() wait on non-empty Refs
# - removing nodes
# - more dynamic scheduling
# * fetch/wait latency seems to be excessive
# * message aggregation
# - timer events
# - send pings at some interval to detect failed/hung machines
# - integrate event loop with other kinds of i/o (non-messages)
# ? method_missing for waiting (ref/assign/localdata seems to cover a lot)
# * serializing closures
# * recover from i/o errors
# * handle remote execution errors
# * all-to-all communication
# * distributed GC
# * call&wait and call&fetch combined messages
# * aggregate GC messages
# * dynamically adding nodes (then always start with 1 and grow)
# * add readline to event loop
# * GOs/darrays on a subset of nodes

## workers and message i/o ##

function send_msg_unknown(s::IOStream, kind, args)
    error("attempt to send to unknown socket")
end

function send_msg(s::IOStream, kind, args...)
    id = worker_id_from_socket(s)
    if id > -1
        return send_msg(worker_from_id(id), kind, args...)
    end
    send_msg_unknown(s, kind, args)
end

function send_msg_now(s::IOStream, kind, args...)
    id = worker_id_from_socket(s)
    if id > -1
        return send_msg_now(worker_from_id(id), kind, args...)
    end
    send_msg_unknown(s, kind, args)
end

type Worker
    host::String
    port::Int16
    fd::Int32
    socket::IOStream
    sendbuf::IOStream
    id::Int
    del_msgs::Array{Any,1}
    add_msgs::Array{Any,1}
    gcflag::Bool
    
    function Worker(host::ByteString, port)
        fd = ccall(:connect_to_host, Int32, (Ptr{Uint8}, Int16), host, port)
        if fd == -1
            error("could not connect to $host:$port, errno=$(errno())\n")
        end
        Worker(host, port, fd, fdio(fd, true))
    end

    Worker(host,port,fd,sock,id) = new(host, port, fd, sock, memio(), id,
                                       {}, {}, false)
    Worker(host,port,fd,sock) = Worker(host,port,fd,sock,0)
end

function send_msg_now(w::Worker, kind, args...)
    send_msg_(w, kind, args, true)
end

function send_msg(w::Worker, kind, args...)
    send_msg_(w, kind, args, false)
end

function flush_gc_msgs(w::Worker)
    w.gcflag = false
    msgs = w.add_msgs
    if !isempty(msgs)
        w.add_msgs = {}
        remote_do(w, add_clients, msgs...)
    end

    msgs = w.del_msgs
    if !isempty(msgs)
        w.del_msgs = {}
        #print("sending delete of $msgs\n")
        remote_do(w, del_clients, msgs...)
    end
end

function send_msg_(w::Worker, kind, args, now::Bool)
    buf = w.sendbuf
    ccall(:jl_buf_mutex_lock, Void, (Ptr{Void},), buf.ios)
    serialize(buf, kind)
    for arg in args
        serialize(buf, arg)
    end
    ccall(:jl_buf_mutex_unlock, Void, (Ptr{Void},), buf.ios)

    if !now && w.gcflag
        flush_gc_msgs(w)
    else
        ccall(:jl_enq_send_req, Void, (Ptr{Void}, Ptr{Void}, Int32),
              w.socket.ios, w.sendbuf.ios, now ? int32(1) : int32(0))
    end
end

function flush_gc_msgs()
    for w = (PGRP::ProcessGroup).workers
        if isa(w,Worker)
            k = w::Worker
            if k.gcflag
                flush_gc_msgs(k)
            end
        end
    end
end

## process group creation ##

type LocalProcess
end

type Location
    host::String
    port::Int16
    Location(h,p::Integer) = new(h,int16(p))
end

type ProcessGroup
    myid::Int
    workers::Array{Any,1}
    locs::Array{Any,1}
    np::Int

    # global references
    refs::HashTable

    function ProcessGroup(myid::Integer, w::Array{Any,1}, locs::Array{Any,1})
        return new(myid, w, locs, length(w), HashTable())
    end
end

function add_workers(PGRP::ProcessGroup, w::Array{Any,1})
    n = length(w)
    locs = map(x->Location(x.host,x.port), w)
    # NOTE: currently only node 1 can add new nodes, since nobody else
    # has the full list of address:port
    newlocs = append(PGRP.locs, locs)
    sockets = HashTable()
    handler = fd->message_handler(fd, sockets)
    for i=1:n
        push(PGRP.workers, w[i])
        w[i].id = PGRP.np+i
        send_msg_now(w[i], w[i].id, newlocs)
        sockets[w[i].fd] = w[i].socket
        #add_fd_handler(w[i].fd, handler)
    end
    PGRP.locs = newlocs
    PGRP.np += n
    PGRP
end

function _jl_join_pgroup(myid, locs, sockets)
    # joining existing process group
    np = length(locs)
    w = cell(np)
    w[myid] = LocalProcess()
    handler = fd->message_handler(fd, sockets)
    for i = 2:(myid-1)
        w[i] = Worker(locs[i].host, locs[i].port)
        w[i].id = i
        sockets[w[i].fd] = w[i].socket
        #add_fd_handler(w[i].fd, handler)
        send_msg_now(w[i], :identify_socket, myid)
    end
    for i = (myid+1):np
        w[i] = nothing
    end
    ProcessGroup(myid, w, locs)
end

myid() = (global PGRP; (PGRP::ProcessGroup).myid)
nprocs() = (global PGRP; (PGRP::ProcessGroup).np)

function worker_id_from_socket(s)
    global PGRP
    for i=1:nprocs()
        w = (PGRP::ProcessGroup).workers[i]
        if isa(w,Worker)
            if is(s, w.socket) || is(s, w.sendbuf)
                return i
            end
        end
    end
    if isa(s,IOStream) && fd(s)==-1
        # serializing to a local buffer
        return myid()
    end
    return -1
end

function worker_from_id(id)
    global PGRP
    (PGRP::ProcessGroup).workers[id]
end

# establish a Worker connection for processes that connected to us
function _jl_identify_socket(otherid, fd, sock)
    global PGRP
    i = otherid
    #locs = PGRP.locs
    @assert i > PGRP.myid
    d = i-length(PGRP.workers)
    if d > 0
        grow(PGRP.workers, d)
        PGRP.workers[(end-d+1):end] = nothing
        PGRP.np += d
    end
    PGRP.workers[i] = Worker("", 0, fd, sock, i)
    #write(stdout_stream, "$(PGRP.myid) heard from $i\n")
    nothing
end

## remote refs and core messages: do, call, fetch, wait, ref, put ##

const _jl_client_refs = WeakKeyHashTable()

type RemoteRef
    where::Int
    whence::Int
    id::Int
    # TODO: cache value if it's fetched, but don't serialize the cached value

    function RemoteRef(w, wh, id)
        r = new(w,wh,id)
        found = key(_jl_client_refs, r, false)
        if bool(found)
            return found
        end
        _jl_client_refs[r] = true
        finalizer(r, send_del_client)
        r
    end

    REQ_ID::Int = 0
    function RemoteRef(pid::Integer)
        rr = RemoteRef(pid, myid(), REQ_ID)
        REQ_ID += 1
        if mod(REQ_ID,200) == 0
            # force gc after making a lot of refs since they take up
            # space on the machine where they're stored, yet the client
            # is responsible for freeing them.
            gc()
        end
        rr
    end

    RemoteRef(w::LocalProcess) = RemoteRef(myid())
    RemoteRef(w::Worker) = RemoteRef(w.id)
    RemoteRef() = RemoteRef(myid())

    global WeakRemoteRef
    function WeakRemoteRef(w, wh, id)
        return new(w, wh, id)
    end

    function WeakRemoteRef(pid::Integer)
        rr = WeakRemoteRef(pid, myid(), REQ_ID)
        REQ_ID += 1
        if mod(REQ_ID,200) == 0
            gc()
        end
        rr
    end

    WeakRemoteRef(w::LocalProcess) = WeakRemoteRef(myid())
    WeakRemoteRef(w::Worker) = WeakRemoteRef(w.id)
    WeakRemoteRef() = WeakRemoteRef(myid())
end

hash(r::RemoteRef) = hash(r.whence)+3*hash(r.id)
isequal(r::RemoteRef, s::RemoteRef) = (r.whence==s.whence && r.id==s.id)

rr2id(r::RemoteRef) = (r.whence, r.id)

bottom_func() = assert(false)

function lookup_ref(id)
    GRP = PGRP::ProcessGroup
    wi = get(GRP.refs, id, ())
    if is(wi, ())
        # first we've heard of this ref
        wi = WorkItem(bottom_func)
        # this WorkItem is just for storing the result value
        GRP.refs[id] = wi
        add(wi.clientset, id[1])
    end
    wi
end

# is a ref uninitialized? (for locally-owned refs only)
#function ref_uninitialized(id)
#    wi = lookup_ref(id)
#    !wi.done && is(wi.thunk,bottom_func)
#end
#ref_uninitialized(r::RemoteRef) = (assert(r.where==myid());
#                                   ref_uninitialized(rr2id(r)))

function isready(rr::RemoteRef)
    rid = rr2id(rr)
    if rr.where == myid()
        lookup_ref(rid).done
    else
        remote_call_fetch(rr.where, id->lookup_ref(id).done, rid)
    end
end

function del_client(id, client)
    global PGRP
    wi = lookup_ref(id)
    del(wi.clientset, client)
    if isempty(wi.clientset)
        del((PGRP::ProcessGroup).refs, id)
        #print("$(myid()) collected $id\n")
    end
    nothing
end

function del_clients(pairs::(Any,Any)...)
    for p in pairs
        del_client(p[1], p[2])
    end
end

function send_del_client(rr::RemoteRef)
    if rr.where == myid()
        del_client(rr2id(rr), myid())
    else
        w = worker_from_id(rr.where)
        push(w.del_msgs, (rr2id(rr), myid()))
        w.gcflag = true
    end
end

function add_client(id, client)
    wi = lookup_ref(id)
    add(wi.clientset, client)
    nothing
end

function add_clients(pairs::(Any,Any)...)
    for p in pairs
        add_client(p[1], p[2])
    end
end

function send_add_client(rr::RemoteRef, i)
    if rr.where == myid()
        add_client(rr2id(rr), i)
    elseif i != rr.where
        # don't need to send add_client if the message is already going
        # to the processor that owns the remote ref. it will add_client
        # itself inside deserialize().
        w = worker_from_id(rr.where)
        push(w.add_msgs, (rr2id(rr), i))
        w.gcflag = true
    end
end

function serialize(s, rr::RemoteRef)
    i = worker_id_from_socket(s)
    if i != -1
        send_add_client(rr, i)
    end
    invoke(serialize, (Any, Any), s, rr)
end

type GORef
    whence
    id
end

# special type for serializing references to GlobalObjects.
# Needed because we want to always wait for the G.O. to be computed and
# return it. in contrast, deserialize() for RemoteRef needs to avoid waiting
# on uninitialized RemoteRefs since that might cause a deadlock, while G.O.s
# are a special case where we know waiting on the RR is OK.
function deserialize(s, t::Type{GORef})
    gr = force(invoke(deserialize, (Any, CompositeKind), s, t))
    rid = (gr.whence, gr.id)
    add_client(rid, myid())
    function ()
        wi = lookup_ref(rid)
        if !wi.done
            wait(WeakRemoteRef(myid(), rid[1], rid[2]))
        end
        v = wi.result
        if isa(v,WeakRef)
            v = v.value
        end
        assert(isa(v,GlobalObject))
        return v.local_identity
    end
end

function deserialize(s, t::Type{RemoteRef})
    rr = force(invoke(deserialize, (Any, CompositeKind), s, t))
    rid = rr2id(rr)
    where = rr.where
    if where == myid()
        add_client(rid, myid())
    end
    function ()
        if where == myid()
            wi = lookup_ref(rid)
            if !wi.done
                if !is(wi.thunk,bottom_func)
                    #println("$(myid()) waiting for $where,$(rid[1]),$(rid[2])")
                    wait(WeakRemoteRef(where, rid[1], rid[2]))
                    #println("...ok")
                else
                    return RemoteRef(where, rid[1], rid[2])
                end
            end
            v = wi.result
            # NOTE: this duplicates work_result()
            if isa(v,WeakRef)
                v = v.value
            end
            if isa(v,GlobalObject)
                if !anyp(r->(r.whence==rid[1] && r.id==rid[2]), v.refs)
                    # ref not part of the GlobalObject, so it needs to
                    # manage its own lifetime
                    RemoteRef(where, rid[1], rid[2])
                else
                    # here the GlobalObject's finalizer will handle removing
                    # the client ref we added with add_client above.
                end
                v = v.local_identity
            else
                # make a RemoteRef so a finalizer is set up to remove us
                # as a client. the RR has been converted to its value, so
                # we don't need it any more unless there is another reference
                # to this RR somewhere on our system.
                RemoteRef(where, rid[1], rid[2])
            end
            return v
        else
            # make sure this rr gets added to the _jl_client_refs table
            RemoteRef(where, rid[1], rid[2])
        end
    end
end

schedule_call(rid, f_thk, args_thk) =
    schedule_call(rid, ()->apply(force(f_thk),force(args_thk)))

function schedule_call(rid, thunk)
    global PGRP
    wi = WorkItem(thunk)
    (PGRP::ProcessGroup).refs[rid] = wi
    add(wi.clientset, rid[1])
    enq_work(wi)
    wi
end

#localize_ref(b::Box) = Box(localize_ref(b.contents))

#function localize_ref(r::RemoteRef)
#    if r.where == myid()
#        fetch(r)
#    else
#        r
#    end
#end

#localize_ref(x) = x

# make a thunk to call f on args in a way that simulates what would happen if
# the function were sent elsewhere
function local_remote_call_thunk(f, args)
    if isempty(args)
        return f
    end
    return ()->f(args...)

    # TODO: this seems to be capable of causing deadlocks by waiting on
    # Refs buried inside the closure that we don't want to wait on yet.
    # linfo = ccall(:jl_closure_linfo, Any, (Any,), f)
    # if isa(linfo,LambdaStaticData)
    #     env = ccall(:jl_closure_env, Any, (Any,), f)
    #     buf = memio()
    #     serialize(buf, env)
    #     seek(buf, 0)
    #     env = force(deserialize(buf))
    #     f = ccall(:jl_new_closure_internal, Any, (Any, Any),
    #               linfo, env)::Function
    # end
    # f(map(localize_ref,args)...)
end

function remote_call(w::LocalProcess, f, args...)
    rr = RemoteRef(w)
    schedule_call(rr2id(rr), local_remote_call_thunk(f,args))
    rr
end

function remote_call(w::Worker, f, args...)
    rr = RemoteRef(w)
    #println("$(myid()) asking for $rr")
    send_msg(w, :call, rr2id(rr), f, args)
    rr
end

remote_call(id::Integer, f, args...) = remote_call(worker_from_id(id), f, args...)

# faster version of fetch(remote_call(...))
function remote_call_fetch(w::LocalProcess, f, args...)
    rr = WeakRemoteRef(w)
    oid = rr2id(rr)
    wi = schedule_call(oid, local_remote_call_thunk(f,args))
    wi.notify = ((), :call_fetch, oid, wi.notify)
    force(yieldto(Scheduler, WaitFor(:call_fetch, rr)))
end

function remote_call_fetch(w::Worker, f, args...)
    # can be weak, because the program will have no way to refer to the Ref
    # itself, it only gets the result.
    rr = WeakRemoteRef(w)
    oid = rr2id(rr)
    send_msg(w, :call_fetch, oid, f, args)
    force(yieldto(Scheduler, WaitFor(:call_fetch, rr)))
end

remote_call_fetch(id::Integer, f, args...) =
    remote_call_fetch(worker_from_id(id), f, args...)

# faster version of wait(remote_call(...))
remote_call_wait(w::LocalProcess, f, args...) = wait(remote_call(w,f,args...))

function remote_call_wait(w::Worker, f, args...)
    rr = RemoteRef(w)
    oid = rr2id(rr)
    send_msg(w, :call_wait, oid, f, args)
    yieldto(Scheduler, WaitFor(:wait, rr))
end

remote_call_wait(id::Integer, f, args...) =
    remote_call_wait(worker_from_id(id), f, args...)

function remote_do(w::LocalProcess, f, args...)
    # the LocalProcess version just performs in local memory what a worker
    # does when it gets a :do message.
    # same for other messages on LocalProcess.
    enq_work(WorkItem(local_remote_call_thunk(f, args)))
    nothing
end

function remote_do(w::Worker, f, args...)
    send_msg(w, :do, f, args)
    nothing
end

remote_do(id::Integer, f, args...) = remote_do(worker_from_id(id), f, args...)

function sync_msg(verb::Symbol, r::RemoteRef)
    pg = (PGRP::ProcessGroup)
    oid = rr2id(r)
    if r.where==myid() || isa(pg.workers[r.where], LocalProcess)
        wi = lookup_ref(oid)
        if wi.done
            if is(verb,:fetch)
                return work_result(wi)
            else
                return r
            end
        else
            # add to WorkItem's notify list
            wi.notify = ((), verb, oid, wi.notify)
        end
    else
        send_msg(pg.workers[r.where], verb, oid)
    end
    # yield to event loop, return here when answer arrives
    v = yieldto(Scheduler, WaitFor(verb, r))
    return is(verb,:fetch) ? force(v) : r
end

wait(r::RemoteRef) = sync_msg(:wait, r)
fetch(r::RemoteRef) = sync_msg(:fetch, r)
fetch(x::ANY) = x

# writing to an uninitialized ref
function put_ref(rid, val::ANY)
    wi = lookup_ref(rid)
    if wi.done
        wi.notify = ((), :take, rid, wi.notify)
        yieldto(Scheduler, WaitFor(:take, RemoteRef(myid(), rid[1], rid[2])))
    end
    wi.result = val
    wi.done = true
    notify_done(wi)
end

function put(rr::RemoteRef, val::ANY)
    rid = rr2id(rr)
    if rr.where == myid()
        put_ref(rid, val)
    else
        remote_call_fetch(rr.where, put_ref, rid, val)
    end
    val
end

function take_ref(rid)
    wi = lookup_ref(rid)
    if !wi.done
        wait(RemoteRef(myid(), rid[1], rid[2]))
    end
    val = wi.result
    wi.done = false
    notify_empty(wi)
    val
end

function take(rr::RemoteRef)
    rid = rr2id(rr)
    if rr.where == myid()
        take_ref(rid)
    else
        remote_call_fetch(rr.where, take_ref, rid)
    end
end

## work queue ##

type WorkItem
    thunk::Function
    task   # the Task working on this item, or ()
    done::Bool
    result
    notify::Tuple
    argument  # value to pass task next time it is restarted
    clientset::IntSet

    WorkItem(thunk::Function) = new(thunk, (), false, (), (), (), IntSet(64))
    WorkItem(task::Task) = new(()->(), task, false, (), (), (), IntSet(64))
end

function work_result(w::WorkItem)
    v = w.result
    if isa(v,WeakRef)
        v = v.value
    end
    if isa(v,GlobalObject)
        v = v.local_identity
    end
    v
end

type WaitFor
    msg::Symbol
    rr
end

function enq_work(wi::WorkItem)
    global Workqueue
    enqueue(Workqueue, wi)
end

enq_work(f::Function) = enq_work(WorkItem(f))
enq_work(t::Task) = enq_work(WorkItem(t))

function perform_work()
    global Workqueue
    job = pop(Workqueue)
    perform_work(job)
end

function perform_work(job::WorkItem)
    global Waiting, Workqueue
    local result
    try
        if isa(job.task,Task)
            # continuing interrupted work item
            arg = job.argument
            job.argument = ()
            result = yieldto(job.task, arg)
        else
            job.task = Task(job.thunk)
            job.task.tls = nothing
            result = yieldto(job.task)
        end
    catch e
        #show(e)
        print("exception on ", myid(), ": ")
        show(e)
        println()
        result = e
    end
    if istaskdone(job.task)
        # job done
        job.done = true
        job.result = result
    end
    if job.done
        job.task = ()
        # do notifications
        notify_done(job)
        job.thunk = bottom_func  # avoid reference retention
    elseif isa(result,WaitFor)
        # add to waiting set to wait on a sync event
        wf::WaitFor = result
        rr = wf.rr
        #println("$(myid()) waiting for $rr")
        oid = rr2id(rr)
        waitinfo = (wf.msg, job, rr)
        waiters = get(Waiting, oid, false)
        if isequal(waiters,false)
            Waiting[oid] = {waitinfo}
        else
            push(waiters, waitinfo)
        end
    else
        # otherwise return to queue
        enq_work(job)
    end
end

function deliver_result(sock::IOStream, msg, oid, value)
    #print("$(myid()) sending result $oid\n")
    if is(msg,:fetch) || is(msg,:call_fetch)
        val = value
    else
        @assert is(msg, :wait)
        val = oid
    end
    try
        send_msg_now(sock, :result, msg, oid, val)
    catch e
        # send exception in case of serialization error; otherwise
        # request side would hang.
        send_msg_now(sock, :result, msg, oid, e)
    end
end

const _jl_empty_cell_ = {}
function deliver_result(sock::(), msg, oid, value_thunk)
    global Waiting
    # restart task that's waiting on oid
    jobs = get(Waiting, oid, _jl_empty_cell_)
    for i = 1:length(jobs)
        j = jobs[i]
        if j[1]==msg
            job = j[2]
            job.argument = value_thunk
            enq_work(job)
            del(jobs, i)
            break
        end
    end
    if isempty(jobs) && !is(jobs,_jl_empty_cell_)
        del(Waiting, oid)
    end
    nothing
end

notify_done (job::WorkItem) = notify_done(job, false)
notify_empty(job::WorkItem) = notify_done(job, true)

# notify waiters that a certain job has finished or Ref has been emptied
function notify_done(job::WorkItem, take)
    newnot = ()
    while !is(job.notify,())
        (sock, msg, oid, job.notify) = job.notify
        if take == is(msg,:take)
            let wr = work_result(job)
                if is(sock,())
                    deliver_result(sock, msg, oid, ()->wr)
                else
                    deliver_result(sock, msg, oid, wr)
                end
                if is(msg,:call_fetch)
                    # can delete the ref right away since we know it is
                    # unreferenced by the client
                    del((PGRP::ProcessGroup).refs, oid)
                end
            end
        else
            newnot = (sock, msg, oid, newnot)
        end
    end
    job.notify = newnot
    nothing
end

## message event handlers ##

# activity on accept fd
function accept_handler(accept_fd, sockets)
    global PGRP
    connectfd = ccall(:accept, Int32, (Int32, Ptr{Void}, Ptr{Void}),
                      accept_fd, C_NULL, C_NULL)
    #print("accepted.\n")
    if connectfd==-1
        print("accept error: ", strerror(), "\n")
    else
        first = isempty(sockets)
        sock = fdio(connectfd, true)
        sockets[connectfd] = sock
        if first
            # first connection; get process group info from client
            _myid = force(deserialize(sock))
            locs = force(deserialize(sock))
            PGRP = _jl_join_pgroup(_myid, locs, sockets)
            PGRP.workers[1] = Worker("", 0, connectfd, sock, 1)
        end
        add_fd_handler(connectfd, fd->message_handler(fd, sockets))
    end
end

type DisconnectException <: Exception end

# activity on message socket
function message_handler(fd, sockets)
    global PGRP
    refs = (PGRP::ProcessGroup).refs
    sock = sockets[fd]
    first = true
    while first || nb_available(sock)>0
        first = false
        try
            msg = force(deserialize(sock))
            #print("$(myid()) got $msg\n")
            # handle message
            if is(msg, :call) || is(msg, :call_fetch) || is(msg, :call_wait)
                id = force(deserialize(sock))
                f = deserialize(sock)
                args = deserialize(sock)
                #print("$(myid()) got call $id\n")
                wi = schedule_call(id, f, args)
                if is(msg, :call_fetch)
                    wi.notify = (sock, :call_fetch, id, wi.notify)
                elseif is(msg, :call_wait)
                    wi.notify = (sock, :wait, id, wi.notify)
                end
            elseif is(msg, :do)
                f = deserialize(sock)
                args = deserialize(sock)
                #print("$(myid()) got $args\n")
                let func=f, ar=args
                    enq_work(WorkItem(()->apply(force(func),force(ar))))
                end
            elseif is(msg, :result)
                # used to deliver result of wait or fetch
                mkind = force(deserialize(sock))
                oid = force(deserialize(sock))
                val = deserialize(sock)
                deliver_result((), mkind, oid, val)
            elseif is(msg, :identify_socket)
                otherid = force(deserialize(sock))
                _jl_identify_socket(otherid, fd, sock)
            else
                # the synchronization messages
                oid = force(deserialize(sock))::(Int,Int)
                wi = lookup_ref(oid)
                if wi.done
                    deliver_result(sock, msg, oid, work_result(wi))
                else
                    # add to WorkItem's notify list
                    # TODO: should store the worker here, not the socket,
                    # so we don't need to look up the worker later
                    wi.notify = (sock, msg, oid, wi.notify)
                end
            end
        catch e
            if isa(e,EOFError)
                #print("eof. $(myid()) exiting\n")
                del_fd_handler(fd)
                # TODO: remove machine from group
                throw(DisconnectException())
            else
                print("deserialization error: ", e, "\n")
                read(sock, Uint8, nb_available(sock))
                #while nb_available(sock) > 0 #|| select(sock)
                #    read(sock, Uint8)
                #end
            end
        end
    end
end

## worker creation and setup ##

# the entry point for julia worker processes. does not return.
# argument is descriptor to write listening port # to.
start_worker() = start_worker(1)
function start_worker(wrfd)
    port = [int16(9009)]
    sockfd = ccall(:open_any_tcp_port, Int32, (Ptr{Int16},), port)
    if sockfd == -1
        error("could not bind socket")
    end
    io = fdio(wrfd)
    write(io, "julia_worker:")  # print header
    fprintf(io, "%d#", port[1]) # print port
    write(io, getipaddr())      # print hostname
    write(io, '\n')
    flush(io)
    # close stdin; workers will not use it
    ccall(:close, Int32, (Int32,), 0)

    global const Scheduler = current_task()

    worker_sockets = HashTable()
    add_fd_handler(sockfd, fd->accept_handler(fd, worker_sockets))

    try
        event_loop(false)
    catch e
        print("unhandled exception on $(myid()): $e\nexiting.\n")
    end

    ccall(:close, Int32, (Int32,), sockfd)
<<<<<<< HEAD
    #ccall(:exit , Void , (Int32,), int32(0))
=======
    ccall(:exit , Void , (Int32,), 0)
>>>>>>> f5bbd1e8
end

# establish an SSH tunnel to a remote worker
# returns P such that localhost:P connects to host:port
# function worker_tunnel(host, port)
#     localp = 9201
#     while !success(`ssh -f -o ExitOnForwardFailure=yes julia@$host -L $localp:$host:$port -N`)
#         localp += 1
#     end
#     localp
# end

function start_remote_workers(machines, cmds)
    n = length(cmds)
    outs = cell(n)
    for i=1:n
        let fd = read_from(cmds[i]).fd
            let stream = fdio(fd, true)
                outs[i] = stream
                # redirect console output from workers to the client's stdout
                add_fd_handler(fd, fd->write(stdout_stream, readline(stream)))
            end
        end
    end
    for c in cmds
        spawn(c)
    end
    w = cell(n)
    for i=1:n
        local hostname::String, port::Int16
        while true
            conninfo = readline(outs[i])
            m = match(r"^julia_worker:(\d+)#(.*)", conninfo)
            if m != nothing
                port = parse_int(Int16, m.captures[1])
                hostname = m.captures[2]
                break
            end
        end
        w[i] = Worker(hostname, port)
    end
    w
end

function worker_ssh_cmd(host)
    `ssh -n $host "bash -l -c \"cd $JULIA_HOME && ./julia --worker\""`
end #func

function worker_ssh_cmd(host, key)
    `ssh -i $key -n $host "bash -l -c \"cd $JULIA_HOME && ./julia --worker\""`
end #func

function addprocs_ssh(machines) 
    add_workers(PGRP, start_remote_workers(machines, map(worker_ssh_cmd, machines)))
end #func

function addprocs_ssh(machines, keys)
    if !(isa(keys, Array)) && isa(machines,Array)
        key = keys
        keys = [ key | x = 1:numel(machines)]
        cmdargs = { {machines[x],keys[x]} | x = 1:numel(machines)}
    else
        cmdargs = {{machines,keys}}
    end #if/else
    add_workers(PGRP, start_remote_workers(machines, map(x->worker_ssh_cmd(x[1],x[2]), cmdargs)))
end #func

worker_local_cmd() = `$JULIA_HOME/julia --worker`

addprocs_local(np::Integer) =
    add_workers(PGRP, start_remote_workers({ "localhost" | i=1:np },
                                           { worker_local_cmd() | i=1:np }))


function start_sge_workers(n)
    home = JULIA_HOME
    sgedir = "$home/SGE"
    run(`mkdir -p $sgedir`)
    qsub_cmd = `qsub -N JULIA -terse -e $sgedir -o $sgedir -t 1:$n`
    `echo $home/julia --worker` | qsub_cmd
    out = cmd_stdout_stream(qsub_cmd)
    if !success(qsub_cmd)
        error("batch queue not available (could not run qsub)")
    end
    id = split(readline(out),'.')[1]
    println("job id is $id")
    print("waiting for job to start"); flush(stdout_stream)
    workers = cell(n)
    for i=1:n
        # wait for each output stream file to get created
        fname = "$sgedir/JULIA.o$(id).$(i)"
        local fl, port
        fexists = false
        sleep(0.5)
        while !fexists
            try
                fl = open(fname)
                try
                    port = read(fl,Int16)
                catch e
                    close(fl)
                    throw(e)
                end
                fexists = true
            catch
                print("."); flush(stdout_stream)
                sleep(0.5)
            end
        end
        hostname = cstring(readline(fl)[1:end-1])
        #print("hostname=$hostname, port=$port\n")
        workers[i] = Worker(hostname, port)
        close(fl)
    end
    print("\n")
    workers
end

addprocs_sge(n) = add_workers(PGRP, start_sge_workers(n))
SGE(n) = addprocs_sge(n)

#include("vcloud.jl")

## global objects and collective operations ##

type GlobalObject
    local_identity
    refs::Array{RemoteRef,1}

    global init_GlobalObject
    function init_GlobalObject(mi, procs, rids, initializer)
        np = length(procs)
        refs = Array(RemoteRef, np)
        local myrid

        for i=1:np
            refs[i] = WeakRemoteRef(procs[i], rids[i][1], rids[i][2])
            if procs[i] == mi
                myrid = rids[i]
            end
        end
        init_GlobalObject(mi, procs, rids, initializer, refs, myrid)
    end
    function init_GlobalObject(mi, procs, rids, initializer, refs, myrid)
        np = length(procs)
        go = new((), refs)

        # doing this lookup_ref is what adds the creating node to the client
        # set of all the Refs. so WeakRemoteRef is a bit of a misnomer.
        wi = lookup_ref(myrid)
        function del_go_client(go)
            if has(wi.clientset, mi)
                #println("$(myid()) trying to delete $(go.refs)")
                for i=1:np
                    send_del_client(go.refs[i])
                end
            end
            if !isempty(wi.clientset)
                # still has some remote clients, restore finalizer & stay alive
                finalizer(go, del_go_client)
            end
        end
        finalizer(go, del_go_client)
        go.local_identity = initializer(go)
        # make our reference to it weak so we can detect when there are
        # no local users of the object.
        # NOTE: this is put(go.refs[mi], WeakRef(go))
        wi.result = WeakRef(go)
        wi.done = true
        notify_done(wi)
        go
    end

    # initializer is a function that will be called on the new G.O., and its
    # result will be used to set go.local_identity
    function GlobalObject(procs, initializer::Function)
        # makes remote object cycles, but we can take advantage of the known
        # topology to avoid fully-general cycle collection.
        # . keep a weak table of all client RemoteRefs, unique them
        # . send add_client when adding a new client for an object
        # . send del_client when an RR is collected
        # . the RemoteRefs inside a GlobalObject are weak
        #   . initially the creator of the GO is the only client
        #     everybody has {creator} as the client set
        #   . when a GO is sent, add a client to everybody
        #     . sender knows whether recipient is a client already by
        #       looking at the client set for its own copy, so it can
        #       avoid the client add message in this case.
        #   . send del_client when there are no references to the GO
        #     except the one in PGRP.refs
        #     . done by adding a finalizer to the GO that revives it by
        #       reregistering the finalizer until the client set is empty
        np = length(procs)
        r = Array(RemoteRef, np)
        mi = myid()
        participate = false
        midx = 0
        for i=1:np
            # create a set of refs to be initialized by GlobalObject above
            # these can be weak since their lifetimes are managed by the
            # GlobalObject and its finalizer
            r[i] = WeakRemoteRef(procs[i])
            if procs[i] == mi
                participate = true
                midx = i
            end
        end
        rids = { rr2id(r[i]) | i=1:np }
        for p in procs
            if p != mi
                remote_do(p, init_GlobalObject, p, procs, rids, initializer)
            end
        end
        if !participate
            go = new((), r)
            go.local_identity = initializer(go)  # ???
            go
        else
            init_GlobalObject(mi, procs, rids, initializer, r, rr2id(r[midx]))
        end
    end

    function GlobalObject(initializer::Function)
        GlobalObject(1:nprocs(), initializer)
    end
    GlobalObject() = GlobalObject(identity)
end

show(g::GlobalObject) = (r = g.refs[myid()];
                         print("GlobalObject($(r.whence),$(r.id))"))

function is_go_member(g::GlobalObject, p::Integer)
    for i=1:length(g.refs)
        r = g.refs[i]
        if r.where == p
            return r
        end
    end
    return false
end

const _jl_temp_goref = GORef(0,0)
function serialize(s, g::GlobalObject)
    global PGRP
    # a GO is sent to a machine by sending just the RemoteRef for its
    # copy. much smaller message.
    i = worker_id_from_socket(s)
    if i == -1
        error("global object cannot be sent outside its process group")
    end
    ri = is_go_member(g, i)
    if is(ri, false)
        li = g.local_identity
        g.local_identity = nothing
        invoke(serialize, (Any, Any), s, g)
        g.local_identity = li
        return
    end
    mi = myid()
    myref = is_go_member(g, mi)
    if is(myref, false)
        # if I don't own a piece of this GO, I can't tell whether an
        # add_client of the destination node is necessary. therefore I
        # have to do one to be conservative.
        addnew = true
    else
        wi = PGRP.refs[rr2id(myref)]
        addnew = !has(wi.clientset, i)
    end
    if addnew
        # adding new client to this GO
        # node doing the serializing is responsible for notifying others of
        # new references.
        for rr = g.refs
            send_add_client(rr, i)
        end
    end
    _jl_temp_goref.whence = ri.whence
    _jl_temp_goref.id = ri.id
    serialize(s, _jl_temp_goref)
end

localize(g::GlobalObject) = g.local_identity
fetch(g::GlobalObject) = g.local_identity
#localize_ref(g::GlobalObject) = g.local_identity

broadcast(x) = GlobalObject(g->x)

function ref(g::GlobalObject, args...)
    g.local_identity[args...]
end

## higher-level functions: spawn, pmap, pfor, etc. ##

sync_begin() = tls(:SPAWNS, ({}, get(tls(), :SPAWNS, ())))

function sync_end()
    spawns = get(tls(), :SPAWNS, ())
    if is(spawns,())
        error("sync_end() without sync_begin()")
    end
    refs = spawns[1]
    tls(:SPAWNS, spawns[2])
    for r in refs
        wait(r)
    end
end

macro sync(block)
    v = gensym()
    quote
        sync_begin()
        $v = $block
        sync_end()
        $v
    end
end

function sync_add(r)
    spawns = get(tls(), :SPAWNS, ())
    if !is(spawns,())
        push(spawns[1], r)
    end
    r
end

spawnat(p, thunk) = sync_add(remote_call(p, thunk))

let lastp = 1
    global spawn
    function spawn(thunk::Function)
        p = -1
        env = ccall(:jl_closure_env, Any, (Any,), thunk)
        if isa(env,Tuple)
            for v in env
                if isa(v,Box)
                    v = v.contents
                end
                if isa(v,RemoteRef)
                    p = v.where; break
                end
            end
        end
        if p == -1
            p = lastp; lastp += 1
            if lastp > nprocs()
                lastp = 1
            end
        end
        spawnat(p, thunk)
    end
end

find_vars(e) = find_vars(e, {})
function find_vars(e, lst)
    if isa(e,Symbol)
        if !isbound(e) || isconst(e)
            # exclude global constants
        else
            push(lst, e)
        end
    elseif isa(e,Expr)
        foreach(x->find_vars(x,lst), e.args)
    end
    lst
end

# wrap an expression in "let a=a,b=b,..." for each var it references
function localize_vars(expr)
    v = find_vars(expr)
    # requires a special feature of the front end that knows how to insert
    # the correct variables. the list of free variables cannot be computed
    # from a macro.
    Expr(:localize,
         {:(()->($expr)), v...},
         Any)
end

macro spawn(expr)
    expr = localize_vars(:(()->($expr)))
    :(spawn($expr))
end

function spawnlocal(thunk)
    global Workqueue
    global PGRP
    rr = RemoteRef(myid())
    sync_add(rr)
    rid = rr2id(rr)
    wi = WorkItem(thunk)
    (PGRP::ProcessGroup).refs[rid] = wi
    add(wi.clientset, rid[1])
    push(Workqueue, wi)   # add to the *front* of the queue, work first
    yield()
    rr
end

macro spawnlocal(expr)
    expr = localize_vars(:(()->($expr)))
    :(spawnlocal($expr))
end

macro spawnat(p, expr)
    expr = localize_vars(:(()->($expr)))
    :(spawnat($p, $expr))
end

function at_each(f, args...)
    for i=1:nprocs()
        sync_add(remote_call(i, f, args...))
    end
end

macro everywhere(ex)
    quote
        @sync begin
            at_each(()->eval($expr(:quote,ex)))
        end
    end
end

function pmap_static(f, lsts...)
    np = nprocs()
    n = length(lsts[1])
    { remote_call((i-1)%np+1, f, map(L->L[i], lsts)...) | i = 1:n }
end

pmap(f) = f()

# dynamic scheduling by creating a local task to feed work to each processor
# as it finishes.
# example unbalanced workload:
# rsym(n) = (a=rand(n,n);a*a')
# L = {rsym(200),rsym(1000),rsym(200),rsym(1000),rsym(200),rsym(1000),rsym(200),rsym(1000)};
# pmap(eig, L);
function pmap(f, lsts...)
    np = nprocs()
    n = length(lsts[1])
    results = cell(n)
    i = 1
    # function to produce the next work item from the queue.
    # in this case it's just an index.
    next_idx() = (idx=i; i+=1; idx)
    @sync begin
        for p=1:np
            @spawnat myid() begin
                while true
                    idx = next_idx()
                    if idx > n
                        break
                    end
                    results[idx] = remote_call_fetch(p, f,
                                                     map(L->L[idx], lsts)...)
                end
            end
        end
    end
    results
end

function preduce(reducer, f, r::Range1{Int})
    np = nprocs()
    N = length(r)
    each = div(N,np)
    rest = rem(N,np)
    if each < 1
        return fetch(@spawn f(first(r), first(r)+N-1))
    end
    results = cell(np)
    for i=1:np
        lo = first(r) + (i-1)*each
        hi = lo + each-1
        if i==np
            hi += rest
        end
        results[i] = @spawn f(lo, hi)
    end
    mapreduce(reducer, fetch, results)
end

function pfor(f, r::Range1{Int})
    np = nprocs()
    N = length(r)
    each = div(N,np)
    rest = rem(N,np)
    if each < 1
        @spawn f(first(r), first(r)+N-1)
        return
    end
    for i=1:np
        lo = first(r) + (i-1)*each
        hi = lo + each-1
        if i==np
            hi += rest
        end
        @spawn f(lo,hi)
    end
    nothing
end

function make_preduce_body(reducer, var, body)
    ac, lo, hi = gensym(3)
    localize_vars(
    quote
        function (($lo)::Int, ($hi)::Int)
            ($var) = ($lo)
            ($ac) = $body
            for ($var) = (($lo)+1):($hi)
                ($ac) = ($reducer)($ac, $body)
            end
            $ac
        end
    end
                  )
end

function make_pfor_body(var, body)
    lo, hi = gensym(2)
    localize_vars(
    quote
        function (($lo)::Int, ($hi)::Int)
            for ($var) = ($lo):($hi)
                $body
            end
        end
    end
                  )
end

macro parallel(args...)
    na = length(args)
    if na==1
        loop = args[1]
    elseif na==2
        reducer = args[1]
        loop = args[2]
    else
        throw(ArgumentError("wrong number of arguments to @parallel"))
    end
    if !isa(loop,Expr) || !is(loop.head,:for)
        error("malformed @parallel loop")
    end
    var = loop.args[1].args[1]
    r = loop.args[1].args[2]
    body = loop.args[2]
    if na==1
        quote
            pfor($make_pfor_body(var, body), $r)
        end
    else
        quote
            preduce($reducer, $make_preduce_body(reducer, var, body), $r)
        end
    end
end

## demos ##

# fv(a)=eig(a)[2][2]
# A=randn(800,800);A=A*A';
# pmap(fv, {A,A,A})

all2all() = at_each(hello_from, myid())

hello_from(i) = print("message from $i to $(myid())\n")

# monte carlo estimate of pi
function buffon(niter)
    nc =
    @parallel (+) for i=1:niter
        rand() <= sin(rand()*pi/2) ? 1 : 0
    end
    2/(nc/niter)
end

## event processing, I/O and work scheduling ##

function make_scheduled(t::Task)
    enq_work(WorkItem(t))
    t
end

yield() = yieldto(Scheduler)

const _jl_fd_handlers = HashTable()
const _jl_read_handlers = HashTable()

function io_callback(io::AsyncStream)
    _jl_fd_handlers[io](io)
end


function add_io_handler(io::AsyncStream, H)
    (_jl_fd_handlers[fd]=H)
    ccall(:jl_start_reading,Bool,(Ptr{Int32},Ptr{Void},Ptr{Int32}),io.handle,io.buf.ios,make_callback(()->io_callback(io),()))
end

function del_io_handler(io::AsyncStream)
    ccall(:jl_stop_reading,Bool,(Ptr{Int32},),io.handle)
    del(_jl_fd_handlers, fd)
end

#add_fd_handler(fd::Int32, H) = (_jl_fd_handlers[fd]=H)
#del_fd_handler(fd::Int32) = del(_jl_fd_handlers, fd)

#global fgcm = createSingleAsyncWork(globalEventLoop(),make_callback(flush_gc_msgs,()));

function _jl_idle_cb()
    if !isempty(Workqueue)
        perform_work()
    else
        #queue_async(fgcm)
    end
end

function event_loop(isclient)
    fdset = FDSet()
    iserr, lasterr = false, ()
    add_idle_cb(globalEventLoop(),make_callback(_jl_idle_cb,()))
    while false
        try
            if iserr
                show(lasterr)
                iserr, lasterr = false, ()
            end
            run_event_loop(global_event_loop());
        catch e
            if isa(e,DisconnectException)
                # TODO: wake up tasks waiting for failed process
                if !isclient
                    return
                end
            elseif isclient && isa(e,InterruptException) &&
                !has(_jl_fd_handlers, STDIN.fd)
                # root task is waiting for something on client. allow C-C
                # to interrupt.
                interrupt_waiting_task(_jl_roottask_wi, e)
            end
            iserr, lasterr = true, e
        end
    end
end

# force a task to stop waiting, providing with_value as the value of
# whatever it's waiting for.
function interrupt_waiting_task(wi::WorkItem, with_value)
    global Waiting
    for (oid, jobs) = Waiting
        for j in jobs
            if is(j[2], wi)
                deliver_result((), j[1], oid, ()->with_value)
                return
            end
        end
    end
end<|MERGE_RESOLUTION|>--- conflicted
+++ resolved
@@ -969,11 +969,7 @@
     end
 
     ccall(:close, Int32, (Int32,), sockfd)
-<<<<<<< HEAD
-    #ccall(:exit , Void , (Int32,), int32(0))
-=======
-    ccall(:exit , Void , (Int32,), 0)
->>>>>>> f5bbd1e8
+    #ccall(:exit , Void , (Int32,), 0)
 end
 
 # establish an SSH tunnel to a remote worker
